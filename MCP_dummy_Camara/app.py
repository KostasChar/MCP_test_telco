import logging
from fastmcp import FastMCP
from MCP_dummy_Camara.tools.qod import create_qod_session, get_qod_session, delete_qod_session, list_qod_sessions
from MCP_dummy_Camara.tools.edge_application import get_app_definitions
from MCP_dummy_Camara.tools.location_verification import verify_device_location
from dotenv import load_dotenv
import os

logging.basicConfig(level=logging.DEBUG, format="%(asctime)s [%(levelname)s] %(message)s")
logger = logging.getLogger("MCP server")

app = FastMCP("MCP Server")
load_dotenv()

# Register tools - only audited functions are exposed — no wildcard imports or dynamic inclusion.
<<<<<<< HEAD
SAFE_TOOLS = [create_qod_session, get_qod_session, delete_qod_session, get_app_definitions, list_qod_sessions]
=======
SAFE_TOOLS = [create_qod_session, get_qod_session, delete_qod_session, get_app_definitions, verify_device_location]
>>>>>>> 88064e3c

for tool in SAFE_TOOLS:
    app.tool()(tool)

if __name__ == "__main__":
    logger.info("Starting MCP Server (proxy mode)...")
    host = os.getenv("MCP_HOST", "127.0.0.1")
    port = int(os.getenv("MCP_PORT", "8000"))
    try:
        # default IP:127.0.0.1 and port 8000
        app.run(transport="streamable-http", host=host, port=port)
    except Exception as e:
        logger.critical("MCP server crashed: %s", e, exc_info=True)<|MERGE_RESOLUTION|>--- conflicted
+++ resolved
@@ -12,12 +12,8 @@
 app = FastMCP("MCP Server")
 load_dotenv()
 
-# Register tools - only audited functions are exposed — no wildcard imports or dynamic inclusion.
-<<<<<<< HEAD
+
 SAFE_TOOLS = [create_qod_session, get_qod_session, delete_qod_session, get_app_definitions, list_qod_sessions]
-=======
-SAFE_TOOLS = [create_qod_session, get_qod_session, delete_qod_session, get_app_definitions, verify_device_location]
->>>>>>> 88064e3c
 
 for tool in SAFE_TOOLS:
     app.tool()(tool)
